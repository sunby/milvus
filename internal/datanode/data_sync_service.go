--- conflicted
+++ resolved
@@ -45,85 +45,9 @@
 	collectionID UniqueID // collection id of vchan for which this data sync service serves
 	vchannelName string
 
-<<<<<<< HEAD
-	delBufferManager *DeltaBufferManager
-	flushingSegCache *Cache       // a guarding cache stores currently flushing segment ids
-	flushManager     flushManager // flush manager handles flush process
-	chunkManager     storage.ChunkManager
-	compactor        *compactionExecutor // reference to compaction executor
-
-	serverID       int64
-	stopOnce       sync.Once
-	flushListener  chan *segmentFlushPack // chan to listen flush event
-	timetickSender *timeTickSender        // reference to timeTickSender
-	cli            *clientv3.Client
-}
-
-func newDataSyncServiceV2(ctx context.Context,
-	flushCh chan flushMsg,
-	resendTTCh chan resendTTMsg,
-	channel Channel,
-	alloc allocator.Allocator,
-	dispClient msgdispatcher.Client,
-	factory msgstream.Factory,
-	vchan *datapb.VchannelInfo,
-	clearSignal chan<- string,
-	dataCoord types.DataCoord,
-	flushingSegCache *Cache,
-	chunkManager storage.ChunkManager,
-	compactor *compactionExecutor,
-	tickler *tickler,
-	serverID int64,
-	timetickSender *timeTickSender,
-	cli *clientv3.Client,
-) (*dataSyncService, error) {
-	if channel == nil {
-		return nil, errors.New("Nil input")
-	}
-
-	ctx1, cancel := context.WithCancel(ctx)
-
-	delBufferManager := &DeltaBufferManager{
-		channel:    channel,
-		delBufHeap: &PriorityQueue{},
-	}
-
-	service := &dataSyncService{
-		ctx:              ctx1,
-		cancelFn:         cancel,
-		fg:               nil,
-		flushCh:          flushCh,
-		resendTTCh:       resendTTCh,
-		channel:          channel,
-		idAllocator:      alloc,
-		dispClient:       dispClient,
-		msFactory:        factory,
-		collectionID:     vchan.GetCollectionID(),
-		vchannelName:     vchan.GetChannelName(),
-		dataCoord:        dataCoord,
-		clearSignal:      clearSignal,
-		delBufferManager: delBufferManager,
-		flushingSegCache: flushingSegCache,
-		chunkManager:     chunkManager,
-		compactor:        compactor,
-		serverID:         serverID,
-		timetickSender:   timetickSender,
-		cli:              cli,
-	}
-
-	if err := service.initNodes(vchan, tickler); err != nil {
-		return nil, err
-	}
-	if tickler.isWatchFailed.Load() {
-		return nil, errors.Errorf("tickler watch failed")
-	}
-	return service, nil
-}
-=======
 	// TODO: should be equal to paramtable.GetNodeID(), but intergrationtest has 1 paramtable for a minicluster, the NodeID
 	// varies, will cause savebinglogpath check fail. So we pass ServerID into dataSyncService to aviod it failure.
 	serverID UniqueID
->>>>>>> 8c605ca8
 
 	fg *flowgraph.TimeTickedFlowGraph // internal flowgraph processes insert/delta messages
 
@@ -211,30 +135,11 @@
 	dsService.flushingSegCache.Remove(segments...)
 }
 
-<<<<<<< HEAD
-// initNodes inits a TimetickedFlowGraph
-func (dsService *dataSyncService) initNodes(vchanInfo *datapb.VchannelInfo, tickler *tickler) error {
-	dsService.fg = flowgraph.NewTimeTickedFlowGraph(dsService.ctx)
-	// initialize flush manager for DataSync Service
-	if Params.CommonCfg.EnableStorageV2.GetAsBool() {
-		dsService.flushManager = NewRendezvousFlushManagerV2(dsService.idAllocator, dsService.chunkManager, dsService.channel,
-			flushNotifyFunc2(dsService, retry.Attempts(50)), dropVirtualChannelFunc(dsService), dsService, dsService.cli)
-	} else {
-		dsService.flushManager = NewRendezvousFlushManager(dsService.idAllocator, dsService.chunkManager, dsService.channel,
-			flushNotifyFunc(dsService, retry.Attempts(50)), dropVirtualChannelFunc(dsService))
-	}
-
-	log.Info("begin to init data sync service", zap.Int64("collection", vchanInfo.CollectionID),
-		zap.String("Chan", vchanInfo.ChannelName),
-		zap.Int64s("unflushed", vchanInfo.GetUnflushedSegmentIds()),
-		zap.Int64s("flushed", vchanInfo.GetFlushedSegmentIds()),
-=======
 func getChannelWithTickler(initCtx context.Context, node *DataNode, info *datapb.ChannelWatchInfo, tickler *tickler, unflushed, flushed []*datapb.SegmentInfo) (Channel, error) {
 	var (
 		channelName  = info.GetVchan().GetChannelName()
 		collectionID = info.GetVchan().GetCollectionID()
 		recoverTs    = info.GetVchan().GetSeekPosition().GetTimestamp()
->>>>>>> 8c605ca8
 	)
 
 	// init channel meta
@@ -444,13 +349,21 @@
 	}
 
 	// init flushManager
-	flushManager := NewRendezvousFlushManager(
-		node.allocator,
-		node.chunkManager,
-		channel,
-		flushNotifyFunc(ds, retry.Attempts(50)), dropVirtualChannelFunc(ds),
-	)
-	ds.flushManager = flushManager
+	if Params.CommonCfg.EnableStorageV2.GetAsBool() {
+		ds.flushManager = NewRendezvousFlushManagerV2(node.allocator, node.chunkManager, channel,
+			flushNotifyFunc2(ds, retry.Attempts(50)), dropVirtualChannelFunc(ds), ds, ds.cli)
+	} else {
+		ds.flushManager = NewRendezvousFlushManagerV2(node.allocator, node.chunkManager, channel,
+			flushNotifyFunc2(ds, retry.Attempts(50)), dropVirtualChannelFunc(ds), ds)
+	}
+
+	// flushManager := NewRendezvousFlushManager(
+	// 	node.allocator,
+	// 	node.chunkManager,
+	// 	channel,
+	// 	flushNotifyFunc(ds, retry.Attempts(50)), dropVirtualChannelFunc(ds),
+	// )
+	// ds.flushManager = flushManager
 
 	// init flowgraph
 	fg := flowgraph.NewTimeTickedFlowGraph(node.ctx)
