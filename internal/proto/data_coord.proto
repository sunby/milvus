syntax = "proto3";

package milvus.proto.data;

option go_package = "github.com/milvus-io/milvus/internal/proto/datapb";

import "common.proto";
import "internal.proto";
import "milvus.proto";
import "schema.proto";
import "msg.proto";
import "index_coord.proto";

// TODO: import google/protobuf/empty.proto
message Empty {}

enum SegmentType {
  New = 0;
  Normal = 1;
  Flushed = 2;
  Compacted = 3;
}

enum SegmentLevel {
  Legacy = 0; // zero value for legacy logic
  L0 = 1; // L0 segment, contains delta data for current channel
  L1 = 2; // L1 segment, normal segment, with no extra compaction attribute
}

service DataCoord {
  rpc GetComponentStates(milvus.GetComponentStatesRequest) returns (milvus.ComponentStates) {}
  rpc GetTimeTickChannel(internal.GetTimeTickChannelRequest) returns(milvus.StringResponse) {}
  rpc GetStatisticsChannel(internal.GetStatisticsChannelRequest) returns(milvus.StringResponse){}

  rpc Flush(FlushRequest) returns (FlushResponse) {}

  rpc AssignSegmentID(AssignSegmentIDRequest) returns (AssignSegmentIDResponse) {}

  rpc GetSegmentInfo(GetSegmentInfoRequest) returns (GetSegmentInfoResponse) {}
  rpc GetSegmentStates(GetSegmentStatesRequest) returns (GetSegmentStatesResponse) {}
  rpc GetInsertBinlogPaths(GetInsertBinlogPathsRequest) returns (GetInsertBinlogPathsResponse) {}

  rpc GetCollectionStatistics(GetCollectionStatisticsRequest) returns (GetCollectionStatisticsResponse) {}
  rpc GetPartitionStatistics(GetPartitionStatisticsRequest) returns (GetPartitionStatisticsResponse) {}

  rpc GetSegmentInfoChannel(GetSegmentInfoChannelRequest) returns (milvus.StringResponse){}

  rpc SaveBinlogPaths(SaveBinlogPathsRequest) returns (common.Status){}
  rpc GetRecoveryInfo(GetRecoveryInfoRequest) returns (GetRecoveryInfoResponse){}
  rpc GetRecoveryInfoV2(GetRecoveryInfoRequestV2) returns (GetRecoveryInfoResponseV2){}
  rpc GetFlushedSegments(GetFlushedSegmentsRequest) returns(GetFlushedSegmentsResponse){}
  rpc GetSegmentsByStates(GetSegmentsByStatesRequest) returns(GetSegmentsByStatesResponse){}
  rpc GetFlushAllState(milvus.GetFlushAllStateRequest) returns(milvus.GetFlushAllStateResponse) {}

  rpc ShowConfigurations(internal.ShowConfigurationsRequest) returns (internal.ShowConfigurationsResponse){}
  // https://wiki.lfaidata.foundation/display/MIL/MEP+8+--+Add+metrics+for+proxy
  rpc GetMetrics(milvus.GetMetricsRequest) returns (milvus.GetMetricsResponse) {}
  rpc ManualCompaction(milvus.ManualCompactionRequest) returns (milvus.ManualCompactionResponse) {}
  rpc GetCompactionState(milvus.GetCompactionStateRequest) returns (milvus.GetCompactionStateResponse) {}
  rpc GetCompactionStateWithPlans(milvus.GetCompactionPlansRequest) returns (milvus.GetCompactionPlansResponse) {}

  rpc WatchChannels(WatchChannelsRequest) returns (WatchChannelsResponse) {}
  rpc GetFlushState(GetFlushStateRequest) returns (milvus.GetFlushStateResponse) {}
  rpc DropVirtualChannel(DropVirtualChannelRequest) returns (DropVirtualChannelResponse) {}

  rpc SetSegmentState(SetSegmentStateRequest) returns (SetSegmentStateResponse) {}
  // https://wiki.lfaidata.foundation/display/MIL/MEP+24+--+Support+bulk+load
  rpc Import(ImportTaskRequest) returns (ImportTaskResponse) {}
  rpc UpdateSegmentStatistics(UpdateSegmentStatisticsRequest) returns (common.Status) {}
  rpc UpdateChannelCheckpoint(UpdateChannelCheckpointRequest) returns (common.Status) {}

  rpc SaveImportSegment(SaveImportSegmentRequest) returns(common.Status) {}
  rpc UnsetIsImportingState(UnsetIsImportingStateRequest) returns(common.Status) {}
  rpc MarkSegmentsDropped(MarkSegmentsDroppedRequest) returns(common.Status) {}

  rpc BroadcastAlteredCollection(AlterCollectionRequest) returns (common.Status) {}

  rpc CheckHealth(milvus.CheckHealthRequest) returns (milvus.CheckHealthResponse) {}

  rpc CreateIndex(index.CreateIndexRequest) returns (common.Status){}
  // Deprecated: use DescribeIndex instead
  rpc GetIndexState(index.GetIndexStateRequest) returns (index.GetIndexStateResponse) {}
  rpc GetSegmentIndexState(index.GetSegmentIndexStateRequest) returns (index.GetSegmentIndexStateResponse) {}
  rpc GetIndexInfos(index.GetIndexInfoRequest) returns (index.GetIndexInfoResponse){}
  rpc DropIndex(index.DropIndexRequest) returns (common.Status) {}
  rpc DescribeIndex(index.DescribeIndexRequest) returns (index.DescribeIndexResponse) {}
  rpc GetIndexStatistics(index.GetIndexStatisticsRequest) returns (index.GetIndexStatisticsResponse) {}
  // Deprecated: use DescribeIndex instead
  rpc GetIndexBuildProgress(index.GetIndexBuildProgressRequest) returns (index.GetIndexBuildProgressResponse) {}

  rpc GcConfirm(GcConfirmRequest) returns (GcConfirmResponse) {}

  rpc ReportDataNodeTtMsgs(ReportDataNodeTtMsgsRequest) returns (common.Status) {}
}

service DataNode {
  rpc GetComponentStates(milvus.GetComponentStatesRequest) returns (milvus.ComponentStates) {}
  rpc GetStatisticsChannel(internal.GetStatisticsChannelRequest) returns (milvus.StringResponse) {}

  rpc WatchDmChannels(WatchDmChannelsRequest) returns (common.Status) {}
  rpc FlushSegments(FlushSegmentsRequest) returns(common.Status) {}

  rpc ShowConfigurations(internal.ShowConfigurationsRequest) returns (internal.ShowConfigurationsResponse){}
  // https://wiki.lfaidata.foundation/display/MIL/MEP+8+--+Add+metrics+for+proxy
  rpc GetMetrics(milvus.GetMetricsRequest) returns (milvus.GetMetricsResponse) {}

  rpc Compaction(CompactionPlan) returns (common.Status) {}
  rpc GetCompactionState(CompactionStateRequest) returns (CompactionStateResponse) {}
  rpc SyncSegments(SyncSegmentsRequest) returns (common.Status) {}

  // https://wiki.lfaidata.foundation/display/MIL/MEP+24+--+Support+bulk+load
  rpc Import(ImportTaskRequest) returns(common.Status) {}

  // Deprecated
  rpc ResendSegmentStats(ResendSegmentStatsRequest) returns(ResendSegmentStatsResponse) {}

  rpc AddImportSegment(AddImportSegmentRequest) returns(AddImportSegmentResponse) {}

  rpc FlushChannels(FlushChannelsRequest) returns(common.Status) {}
  rpc NotifyChannelOperation(ChannelOperationsRequest) returns(common.Status) {}
  rpc CheckChannelOperationProgress(ChannelWatchInfo) returns(ChannelOperationProgressResponse) {}
}

message FlushRequest {
  common.MsgBase base = 1;
  int64 dbID = 2;
  repeated int64 segmentIDs = 3;
  int64 collectionID = 4;
  bool  isImport = 5;
}

message FlushResponse {
  common.Status status = 1;
  int64 dbID = 2;
  int64 collectionID = 3;
  repeated int64 segmentIDs = 4; // newly sealed segments
  repeated int64 flushSegmentIDs = 5; // old flushed segment
  int64 timeOfSeal = 6;
  uint64 flush_ts = 7;
}

message FlushChannelsRequest {
  common.MsgBase base = 1;
  uint64 flush_ts = 2;
  repeated string channels = 3;
}

message SegmentIDRequest {
  uint32 count = 1;
  string channel_name = 2;
  int64 collectionID = 3;
  int64 partitionID = 4;
  bool isImport = 5;        // Indicate whether this request comes from a bulk insert task.
  int64 importTaskID = 6;   // Needed for segment lock.
}

message AssignSegmentIDRequest {
  int64 nodeID = 1;
  string peer_role = 2;
  repeated SegmentIDRequest segmentIDRequests = 3;
}

message SegmentIDAssignment {
  int64 segID = 1;
  string channel_name = 2;
  uint32 count = 3;
  int64 collectionID = 4;
  int64 partitionID = 5;
  uint64 expire_time = 6;
  common.Status status = 7;
}

message AssignSegmentIDResponse {
  repeated SegmentIDAssignment segIDAssignments = 1;
  common.Status status = 2;
}

message GetSegmentStatesRequest {
  common.MsgBase base = 1;
  repeated int64 segmentIDs = 2;
}

message SegmentStateInfo {
  int64 segmentID = 1;
  common.SegmentState state = 2;
  msg.MsgPosition start_position = 3;
  msg.MsgPosition end_position = 4;
  common.Status status = 5;
}

message GetSegmentStatesResponse {
  common.Status status = 1;
  repeated SegmentStateInfo states = 2;
}

message GetSegmentInfoRequest {
  common.MsgBase base = 1;
  repeated int64 segmentIDs = 2;
  bool includeUnHealthy =3;
}

message GetSegmentInfoResponse {
  common.Status status = 1;
  repeated SegmentInfo infos = 2;
  map<string, msg.MsgPosition> channel_checkpoint = 3;
}

message GetInsertBinlogPathsRequest {
  common.MsgBase base = 1;
  int64 segmentID = 2;
}

message GetInsertBinlogPathsResponse {
  repeated int64 fieldIDs = 1;
  repeated internal.StringList paths = 2;
  common.Status status = 3;
}

message GetCollectionStatisticsRequest {
  common.MsgBase base = 1;
  int64 dbID = 2;
  int64 collectionID = 3;
}

message GetCollectionStatisticsResponse {
  repeated common.KeyValuePair stats = 1;
  common.Status status = 2;
}

message GetPartitionStatisticsRequest{
  common.MsgBase base = 1;
  int64 dbID = 2;
  int64 collectionID = 3;
  repeated int64 partitionIDs = 4;
}

message GetPartitionStatisticsResponse {
  repeated common.KeyValuePair stats = 1;
  common.Status status = 2;
}

message GetSegmentInfoChannelRequest {
}

message VchannelInfo {
  int64 collectionID = 1;
  string channelName = 2;
  msg.MsgPosition seek_position = 3;
  repeated SegmentInfo unflushedSegments = 4; // deprecated, keep it for compatibility
  repeated SegmentInfo flushedSegments = 5; // deprecated, keep it for compatibility
  repeated SegmentInfo dropped_segments = 6; // deprecated, keep it for compatibility
  repeated int64 unflushedSegmentIds = 7;
  repeated int64 flushedSegmentIds = 8;
  repeated int64 dropped_segmentIds = 9;
  repeated int64 indexed_segmentIds = 10;
  repeated SegmentInfo indexed_segments = 11;
}

message WatchDmChannelsRequest {
  common.MsgBase base = 1;
  repeated VchannelInfo vchannels = 2;
}

message FlushSegmentsRequest {
  common.MsgBase base = 1;
  int64 dbID = 2;
  int64 collectionID = 3;
  repeated int64 segmentIDs = 4; // segments to flush
  string channelName = 5; // vchannel name to flush
}

message SegmentMsg{
  common.MsgBase base = 1;
  SegmentInfo segment = 2;
}

message SegmentInfo {
  int64 ID = 1;
  int64 collectionID = 2;
  int64 partitionID = 3;
  string insert_channel = 4;
  int64 num_of_rows = 5;
  common.SegmentState state = 6;
  int64 max_row_num = 7;
  uint64 last_expire_time = 8;
  msg.MsgPosition start_position = 9;
  msg.MsgPosition dml_position = 10;
  // binlogs consist of insert binlogs
  repeated FieldBinlog binlogs = 11;
  repeated FieldBinlog statslogs = 12;
  // deltalogs consists of delete binlogs. FieldID is not used yet since delete is always applied on primary key
  repeated FieldBinlog deltalogs = 13;
  bool createdByCompaction = 14;
  repeated int64 compactionFrom = 15;
  uint64 dropped_at = 16; // timestamp when segment marked drop
  // A flag indicating if:
  // (1) this segment is created by bulk insert, and
  // (2) the bulk insert task that creates this segment has not yet reached `ImportCompleted` state.
  bool is_importing = 17;
  bool is_fake = 18;

  // denote if this segment is compacted to other segment.
  // For compatibility reasons, this flag of an old compacted segment may still be False.
  // As for new fields added in the message, they will be populated with their respective field types' default values.
  bool compacted = 19;
<<<<<<< HEAD
  int64 storage_version = 20;
=======

  // Segment level, indicating compaction segment level
  // Available value: Legacy, L0, L1
  // For legacy level, it represent old segment before segment level introduced
  // so segments with Legacy level shall be treated as L1 segment
  SegmentLevel level = 20;
>>>>>>> 8c605ca8
}

message SegmentStartPosition {
  msg.MsgPosition start_position = 1;
  int64 segmentID = 2;
}

message SaveBinlogPathsRequest {
  common.MsgBase base = 1;
  int64 segmentID = 2;
  int64 collectionID = 3;
  repeated FieldBinlog field2BinlogPaths = 4;
  repeated CheckPoint checkPoints = 5;
  repeated SegmentStartPosition start_positions = 6;
  bool flushed = 7;
  repeated FieldBinlog field2StatslogPaths = 8;
  repeated FieldBinlog deltalogs = 9;
  bool dropped = 10;
  bool importing = 11;
  string channel = 12; // report channel name for verification
  int64 storageVersion = 13;
}

message CheckPoint {
  int64 segmentID = 1;
  msg.MsgPosition position = 2;
  int64 num_of_rows = 3;
}

message DeltaLogInfo {
  uint64 record_entries = 1;
  uint64 timestamp_from = 2;
  uint64 timestamp_to = 3;
  string delta_log_path = 4;
  int64 delta_log_size = 5;
}

enum ChannelWatchState {
  Uncomplete = 0; // deprecated, keep it for compatibility
  Complete = 1; // deprecated, keep it for compatibility
  ToWatch = 2;
  WatchSuccess = 3;
  WatchFailure = 4;
  ToRelease = 5;
  ReleaseSuccess = 6;
  ReleaseFailure = 7;
}

message ChannelStatus {
  string name = 1;
  ChannelWatchState state=2;
  int64 collectionID = 3;
}

message DataNodeInfo {
  string address = 1;
  int64 version  = 2;
  repeated ChannelStatus channels = 3;
}

message SegmentBinlogs {
  int64 segmentID = 1;
  repeated FieldBinlog fieldBinlogs = 2;
  int64 num_of_rows = 3;
  repeated FieldBinlog statslogs = 4;
  repeated FieldBinlog deltalogs = 5;
  string insert_channel = 6;
}

message FieldBinlog{
  int64 fieldID = 1;
  repeated Binlog binlogs = 2;
}

message Binlog {
  int64 entries_num = 1;
  uint64 timestamp_from = 2;
  uint64 timestamp_to = 3;
  // deprecated
  string log_path = 4;
  int64 log_size = 5;
  int64 logID = 6;
}

message GetRecoveryInfoResponse {
  common.Status status = 1;
  repeated VchannelInfo channels = 2;
  repeated SegmentBinlogs binlogs = 3;
}

message GetRecoveryInfoRequest {
  common.MsgBase base = 1;
  int64 collectionID = 2;
  int64 partitionID = 3;
}

message GetRecoveryInfoResponseV2 {
  common.Status status = 1;
  repeated VchannelInfo channels = 2;
  repeated SegmentInfo segments = 3;
}

message GetRecoveryInfoRequestV2 {
  common.MsgBase base = 1;
  int64 collectionID = 2;
  repeated int64 partitionIDs = 3;
}

message GetSegmentsByStatesRequest {
  common.MsgBase base = 1;
  int64 collectionID = 2;
  int64 partitionID = 3;
  repeated common.SegmentState states = 4;
}

message GetSegmentsByStatesResponse {
  common.Status status = 1;
  repeated int64 segments = 2;
}

message GetFlushedSegmentsRequest {
  common.MsgBase base = 1;
  int64 collectionID = 2;
  int64 partitionID = 3;
  bool includeUnhealthy = 4;
}

message GetFlushedSegmentsResponse {
  common.Status status = 1;
  repeated int64 segments = 2;
}

message SegmentFlushCompletedMsg {
  common.MsgBase base = 1;
  SegmentInfo segment = 2;
}

message ChannelWatchInfo {
    VchannelInfo vchan= 1;
    int64 startTs = 2;
    ChannelWatchState state = 3;
    // the timeout ts, datanode shall do nothing after it
    // NOT USED.
    int64 timeoutTs = 4;
    // the schema of the collection to watch, to avoid get schema rpc issues.
    schema.CollectionSchema schema = 5;
    // watch progress, deprecated
    int32 progress = 6;
    int64 opID = 7;
}

enum CompactionType {
  UndefinedCompaction = 0;
  reserved 1;
  MergeCompaction = 2;
  MixCompaction = 3;
  // compactionV2
  SingleCompaction = 4;
  MinorCompaction = 5;
  MajorCompaction = 6;
  Level0DeleteCompaction = 7;
}

message CompactionStateRequest {
  common.MsgBase base = 1;
}

message SyncSegmentsRequest {
  int64 planID = 1;
  int64 compacted_to = 2;
  int64 num_of_rows = 3;
  repeated int64 compacted_from = 4;
  repeated FieldBinlog stats_logs = 5;
}

message CompactionSegmentBinlogs {
  int64 segmentID = 1;
  repeated FieldBinlog fieldBinlogs = 2;
  repeated FieldBinlog field2StatslogPaths = 3;
  repeated FieldBinlog deltalogs = 4;
  string insert_channel = 5;
}

message CompactionPlan {
  int64 planID = 1;
  repeated CompactionSegmentBinlogs segmentBinlogs = 2;
  uint64 start_time = 3;
  int32 timeout_in_seconds = 4;
  CompactionType type = 5;
  uint64 timetravel = 6;
  string channel = 7;
  int64 collection_ttl = 8;
  int64 total_rows = 9;
}

message CompactionResult {
  int64 planID = 1;
  int64 segmentID = 2;
  int64 num_of_rows = 3;
  repeated FieldBinlog insert_logs = 4;
  repeated FieldBinlog field2StatslogPaths = 5;
  repeated FieldBinlog deltalogs = 6;
  string channel = 7;
}

message CompactionStateResult {
  int64 planID = 1;
  common.CompactionState state = 2;
  CompactionResult result = 3;
}

message CompactionStateResponse {
  common.Status status = 1;
  repeated CompactionStateResult results = 2;
}

// Deprecated
message SegmentFieldBinlogMeta {
  int64  fieldID = 1;
  string binlog_path = 2;
}

message WatchChannelsRequest {
  int64 collectionID = 1;
  repeated string channelNames = 2;
  repeated common.KeyDataPair start_positions = 3;
  schema.CollectionSchema schema = 4;
  uint64 create_timestamp = 5;
}

message WatchChannelsResponse {
  common.Status status = 1;
}

message SetSegmentStateRequest {
  common.MsgBase base = 1;
  int64 segment_id = 2;
  common.SegmentState new_state = 3;
}

message SetSegmentStateResponse {
  common.Status status = 1;
}

message DropVirtualChannelRequest {
  common.MsgBase base = 1;
  string channel_name = 2;
  repeated DropVirtualChannelSegment segments = 3;
}

message DropVirtualChannelSegment {
  int64 segmentID = 1;
  int64 collectionID = 2;
  repeated FieldBinlog field2BinlogPaths = 3;
  repeated FieldBinlog field2StatslogPaths = 4;
  repeated FieldBinlog deltalogs = 5;
  msg.MsgPosition startPosition = 6;
  msg.MsgPosition checkPoint = 7;
  int64 numOfRows = 8;
}

message DropVirtualChannelResponse {
  common.Status status = 1;
}

message ImportTask {
  common.Status status = 1;
  int64 collection_id = 2;                   // target collection ID
  int64 partition_id = 3;                    // target partition ID
  repeated string channel_names = 4;         // target channel names of the collection.
  bool row_based = 5;                        // the file is row-based or column-based
  int64 task_id = 6;                         // id of the task
  repeated string files = 7;                 // file paths to be imported
  repeated common.KeyValuePair infos = 8;    // extra information about the task, bucket, etc.
  string database_name = 16;                 // Database name
}

message ImportTaskState {
  common.ImportState stateCode = 1;    // Import state code.
  repeated int64 segments = 2;         // Ids of segments created in import task.
  repeated int64 row_ids = 3;          // Row IDs for the newly inserted rows.
  int64 row_count = 4;                 // # of rows added in the import task.
  string error_message = 5;            // Error message for the failed task.
}

message ImportTaskInfo {
  int64 id = 1;                                 // Task ID.
  int64 request_id = 2 [deprecated = true];     // Request ID of the import task.
  int64 datanode_id = 3;                        // ID of DataNode that processes the task.
  int64 collection_id = 4;                      // Collection ID for the import task.
  int64 partition_id = 5;                       // Partition ID for the import task.
  repeated string channel_names = 6;            // Names of channels for the collection.
  string bucket = 7;                            // Bucket for the import task.
  bool row_based = 8;                           // Boolean indicating whether import files are row-based or column-based.
  repeated string files = 9;                    // A list of files to import.
  int64 create_ts = 10;                         // Timestamp when the import task is created.
  ImportTaskState state = 11;                   // State of the import task.
  string collection_name = 12;                  // Collection name for the import task.
  string partition_name = 13;                   // Partition name for the import task.
  repeated common.KeyValuePair infos = 14;      // extra information about the task, bucket, etc.
  int64 start_ts = 15;                          // Timestamp when the import task is sent to datanode to execute.
  string database_name = 16;                    // Database name
}

message ImportTaskResponse {
  common.Status status = 1;
  int64 datanode_id = 2;         // which datanode takes this task
}

message ImportTaskRequest {
  common.MsgBase base = 1;
  ImportTask import_task = 2;          // Target import task.
  repeated int64 working_nodes = 3;    // DataNodes that are currently working.
}

message UpdateSegmentStatisticsRequest {
  common.MsgBase base = 1;
  repeated common.SegmentStats stats = 2;
}

message UpdateChannelCheckpointRequest {
  common.MsgBase base = 1;
  string vChannel = 2;
  msg.MsgPosition position = 3;
}

message ResendSegmentStatsRequest {
  common.MsgBase base = 1;
}

message ResendSegmentStatsResponse {
  common.Status status = 1;
  repeated int64 seg_resent = 2;
}

message AddImportSegmentRequest {
  common.MsgBase base = 1;
  int64 segment_id = 2;
  string channel_name = 3;
  int64 collection_id = 4;
  int64 partition_id = 5;
  int64 row_num = 6;
  repeated FieldBinlog stats_log = 7;
}

message AddImportSegmentResponse {
  common.Status status = 1;
  bytes channel_pos = 2;
}

message SaveImportSegmentRequest {
  common.MsgBase base = 1;
  int64 segment_id = 2;
  string channel_name = 3;
  int64 collection_id = 4;
  int64 partition_id = 5;
  int64 row_num = 6;
  SaveBinlogPathsRequest save_binlog_path_req = 7;
  bytes dml_position_id = 8;
}

message UnsetIsImportingStateRequest {
  common.MsgBase base = 1;
  repeated int64 segment_ids = 2;       // IDs of segments whose `isImport` states need to be unset.
}

message MarkSegmentsDroppedRequest {
  common.MsgBase base = 1;
  repeated int64 segment_ids = 2;       // IDs of segments that needs to be marked as `dropped`.
}

message SegmentReferenceLock {
  int64 taskID = 1;
  int64 nodeID = 2;
  repeated int64 segmentIDs = 3;
}


message AlterCollectionRequest {
  int64  collectionID = 1;
  schema.CollectionSchema schema = 2;
  repeated int64 partitionIDs = 3;
  repeated common.KeyDataPair start_positions = 4;
  repeated common.KeyValuePair properties = 5;
}

message GcConfirmRequest {
  int64 collection_id = 1;
  int64 partition_id = 2; // -1 means whole collection.
}

message GcConfirmResponse {
  common.Status status = 1;
  bool gc_finished = 2;
}

message ReportDataNodeTtMsgsRequest {
  common.MsgBase base = 1;
  repeated msg.DataNodeTtMsg msgs = 2; // -1 means whole collection.
}

message GetFlushStateRequest {
  repeated int64 segmentIDs = 1;
  uint64 flush_ts = 2;
  string db_name = 3;
  string collection_name = 4;
  int64 collectionID = 5;
}

message ChannelOperationsRequest {
  repeated ChannelWatchInfo infos = 1;
}

message ChannelOperationProgressResponse {
  common.Status status = 1;
  int64 opID = 2;
  ChannelWatchState state = 3;
  int32 progress = 4;
}<|MERGE_RESOLUTION|>--- conflicted
+++ resolved
@@ -303,16 +303,13 @@
   // For compatibility reasons, this flag of an old compacted segment may still be False.
   // As for new fields added in the message, they will be populated with their respective field types' default values.
   bool compacted = 19;
-<<<<<<< HEAD
-  int64 storage_version = 20;
-=======
 
   // Segment level, indicating compaction segment level
   // Available value: Legacy, L0, L1
   // For legacy level, it represent old segment before segment level introduced
   // so segments with Legacy level shall be treated as L1 segment
   SegmentLevel level = 20;
->>>>>>> 8c605ca8
+  int64 storage_version = 21;
 }
 
 message SegmentStartPosition {
