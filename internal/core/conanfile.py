from conans import ConanFile


class MilvusConan(ConanFile):
    settings = "os", "compiler", "build_type", "arch"
    requires = (
        "rocksdb/6.29.5",
        "boost/1.82.0",
        "onetbb/2021.7.0",
        "nlohmann_json/3.11.2",
        "zstd/1.5.4",
        "lz4/1.9.4",
        "snappy/1.1.9",
        "lzo/2.10",
<<<<<<< HEAD
        "arrow/12.0.1",
        "openssl/1.1.1q",
=======
        "arrow/11.0.0",
        "openssl/3.1.2",
>>>>>>> 8c605ca8
        "s2n/1.3.31@milvus/dev",
        "aws-c-common/0.8.2@milvus/dev",
        "aws-c-compression/0.2.15@milvus/dev",
        "aws-c-sdkutils/0.1.3@milvus/dev",
        "aws-checksums/0.1.13@milvus/dev",
        "aws-c-cal/0.5.20@milvus/dev",
        "aws-c-io/0.10.20@milvus/dev",
        "aws-c-http/0.6.13@milvus/dev",
        "aws-c-auth/0.6.11@milvus/dev",
        "aws-c-event-stream/0.2.7@milvus/dev",
        "aws-c-s3/0.1.37@milvus/dev",
        "aws-crt-cpp/0.17.23@milvus/dev",
        "aws-sdk-cpp/1.9.234",
        "googleapis/cci.20221108",
        "benchmark/1.7.0",
        "gtest/1.8.1",
        "protobuf/3.21.4",
        "rapidxml/1.13",
        "yaml-cpp/0.7.0",
        "marisa/0.2.6",
        "zlib/1.2.13",
        "libcurl/7.86.0",
        "glog/0.6.0",
        "fmt/9.1.0",
        "gflags/2.2.2",
        "double-conversion/3.2.1",
        "libevent/2.1.12",
        "libdwarf/20191104",
        "libiberty/9.1.0",
        "libsodium/cci.20220430",
        "xsimd/9.0.1",
        "xz_utils/5.4.0",
        "prometheus-cpp/1.1.0",
        "re2/20230301",
        "folly/2023.07.12@milvus/dev",
        "google-cloud-cpp/2.5.0@milvus/dev",
        "opentelemetry-cpp/1.8.1.1@milvus/dev",
        "librdkafka/1.9.1",
    )
    generators = ("cmake", "cmake_find_package")
    default_options = {
        "librdkafka:shared": True,
        "librdkafka:zstd": True,
        "librdkafka:ssl": True,
        "librdkafka:sasl": True,
        "rocksdb:shared": True,
        "rocksdb:with_zstd": True,
        "arrow:filesystem_layer": True,
        "arrow:parquet": True,
        "arrow:compute": True,
        "arrow:with_re2": True,
        "arrow:with_zstd": True,
        "arrow:with_boost": True,
        "arrow:with_thrift": True,
        "arrow:with_jemalloc": True,
        "arrow:shared": False,
        "arrow:with_s3": True,
        "aws-sdk-cpp:config": True,
        "aws-sdk-cpp:text-to-speech": False,
        "aws-sdk-cpp:transfer": False,
        "gtest:build_gmock": False,
        "boost:without_locale": False,
        "glog:with_gflags": True,
        "glog:shared": True,
        "prometheus-cpp:with_pull": False,
        "fmt:header_only": True,
        "onetbb:tbbmalloc": False,
        "onetbb:tbbproxy": False,
        "openblas:shared": True,
        "openblas:dynamic_arch": True,
    }

    def configure(self):
        if self.settings.os == "Macos":
            # Macos M1 cannot use jemalloc
            if self.settings.arch not in ("x86_64", "x86"):
                del self.options["folly"].use_sse4_2

            self.options["arrow"].with_jemalloc = False
        if self.settings.arch == "armv8":
            self.options["openblas"].dynamic_arch = False

    def requirements(self):
        if self.settings.os != "Macos":
            # MacOS does not need openblas
            self.requires("openblas/0.3.23@milvus/dev")

    def imports(self):
        self.copy("*.dylib", "../lib", "lib")
        self.copy("*.dll", "../lib", "lib")
        self.copy("*.so*", "../lib", "lib")
        self.copy("*", "../bin", "bin")
        self.copy("*.proto", "../include", "include")<|MERGE_RESOLUTION|>--- conflicted
+++ resolved
@@ -12,13 +12,8 @@
         "lz4/1.9.4",
         "snappy/1.1.9",
         "lzo/2.10",
-<<<<<<< HEAD
         "arrow/12.0.1",
-        "openssl/1.1.1q",
-=======
-        "arrow/11.0.0",
         "openssl/3.1.2",
->>>>>>> 8c605ca8
         "s2n/1.3.31@milvus/dev",
         "aws-c-common/0.8.2@milvus/dev",
         "aws-c-compression/0.2.15@milvus/dev",
