// Licensed to the LF AI & Data foundation under one
// or more contributor license agreements. See the NOTICE file
// distributed with this work for additional information
// regarding copyright ownership. The ASF licenses this file
// to you under the Apache License, Version 2.0 (the
// "License"); you may not use this file except in compliance
// with the License. You may obtain a copy of the License at
//
//     http://www.apache.org/licenses/LICENSE-2.0
//
// Unless required by applicable law or agreed to in writing, software
// distributed under the License is distributed on an "AS IS" BASIS,
// WITHOUT WARRANTIES OR CONDITIONS OF ANY KIND, either express or implied.
// See the License for the specific language governing permissions and
// limitations under the License.

#include "storage/MemFileManagerImpl.h"
#include <memory>
#include <unordered_map>

#include "storage/FieldData.h"
#include "storage/FileManager.h"
#include "storage/Util.h"
#include "common/Common.h"

namespace milvus::storage {

MemFileManagerImpl::MemFileManagerImpl(
<<<<<<< HEAD
    const FieldDataMeta& field_mata,
    IndexMeta index_meta,
    std::shared_ptr<milvus_storage::Space> space)
    : FileManagerImpl(field_mata, index_meta), space_(space) {
}

MemFileManagerImpl::MemFileManagerImpl(const FieldDataMeta& field_mata,
                                       IndexMeta index_meta,
                                       ChunkManagerPtr remote_chunk_manager)
    : FileManagerImpl(field_mata, index_meta) {
    rcm_ = remote_chunk_manager;
=======
    const FileManagerContext& fileManagerContext)
    : FileManagerImpl(fileManagerContext.fieldDataMeta,
                      fileManagerContext.indexMeta) {
    rcm_ = fileManagerContext.chunkManagerPtr;
>>>>>>> 8c605ca8
}

bool
MemFileManagerImpl::AddFile(const std::string& filename /* unused */) noexcept {
    return false;
}

bool
MemFileManagerImpl::AddFile(const BinarySet& binary_set) {
    std::vector<const uint8_t*> data_slices;
    std::vector<int64_t> slice_sizes;
    std::vector<std::string> slice_names;

    auto AddBatchIndexFiles = [&]() {
        auto res = PutIndexData(rcm_.get(),
                                data_slices,
                                slice_sizes,
                                slice_names,
                                field_meta_,
                                index_meta_);
        for (auto& [file, size] : res) {
            remote_paths_to_size_[file] = size;
        }
    };

    auto remotePrefix = GetRemoteIndexObjectPrefix();
    int64_t batch_size = 0;
    for (auto iter = binary_set.binary_map_.begin();
         iter != binary_set.binary_map_.end();
         iter++) {
        if (batch_size >= DEFAULT_FIELD_MAX_MEMORY_LIMIT) {
            AddBatchIndexFiles();
            data_slices.clear();
            slice_sizes.clear();
            slice_names.clear();
            batch_size = 0;
        }

        data_slices.emplace_back(iter->second->data.get());
        slice_sizes.emplace_back(iter->second->size);
        slice_names.emplace_back(remotePrefix + "/" + iter->first);
        batch_size += iter->second->size;
    }

    if (data_slices.size() > 0) {
        AddBatchIndexFiles();
    }

    return true;
}

bool
MemFileManagerImpl::AddFileV2(const BinarySet& binary_set) {
    std::vector<const uint8_t*> data_slices;
    std::vector<int64_t> slice_sizes;
    std::vector<std::string> slice_names;

    auto AddBatchIndexFiles = [&]() {
        auto res = PutIndexData(space_,
                                data_slices,
                                slice_sizes,
                                slice_names,
                                field_meta_,
                                index_meta_);
        for (auto& [file, size] : res) {
            remote_paths_to_size_[file] = size;
        }
    };

    auto remotePrefix = GetRemoteIndexObjectPrefix();
    int64_t batch_size = 0;
    for (auto iter = binary_set.binary_map_.begin();
         iter != binary_set.binary_map_.end();
         iter++) {
        if (batch_size >= DEFAULT_FIELD_MAX_MEMORY_LIMIT) {
            AddBatchIndexFiles();
            data_slices.clear();
            slice_sizes.clear();
            slice_names.clear();
            batch_size = 0;
        }

        data_slices.emplace_back(iter->second->data.get());
        slice_sizes.emplace_back(iter->second->size);
        slice_names.emplace_back(remotePrefix + "/" + iter->first);
        batch_size += iter->second->size;
    }

    if (data_slices.size() > 0) {
        AddBatchIndexFiles();
    }

    return true;
}

bool
MemFileManagerImpl::LoadFile(const std::string& filename) noexcept {
    return true;
}

std::map<std::string, storage::FieldDataPtr>
MemFileManagerImpl::LoadIndexToMemory(
    const std::vector<std::string>& remote_files) {
    std::map<std::string, storage::FieldDataPtr> file_to_index_data;
    auto parallel_degree =
        static_cast<uint64_t>(DEFAULT_FIELD_MAX_MEMORY_LIMIT / FILE_SLICE_SIZE);
    std::vector<std::string> batch_files;

    auto LoadBatchIndexFiles = [&]() {
        auto index_datas = GetObjectData(rcm_.get(), batch_files);
        for (size_t idx = 0; idx < batch_files.size(); ++idx) {
            auto file_name =
                batch_files[idx].substr(batch_files[idx].find_last_of('/') + 1);
            file_to_index_data[file_name] = index_datas[idx];
        }
    };

    for (auto& file : remote_files) {
        if (batch_files.size() >= parallel_degree) {
            LoadBatchIndexFiles();
            batch_files.clear();
        }
        batch_files.emplace_back(file);
    }

    if (batch_files.size() > 0) {
        LoadBatchIndexFiles();
    }

    AssertInfo(file_to_index_data.size() == remote_files.size(),
               "inconsistent file num and index data num!");
    return file_to_index_data;
}

std::vector<FieldDataPtr>
MemFileManagerImpl::CacheRawDataToMemory(
    std::vector<std::string> remote_files) {
    std::sort(remote_files.begin(),
              remote_files.end(),
              [](const std::string& a, const std::string& b) {
                  return std::stol(a.substr(a.find_last_of("/") + 1)) <
                         std::stol(b.substr(b.find_last_of("/") + 1));
              });

    auto parallel_degree =
        uint64_t(DEFAULT_FIELD_MAX_MEMORY_LIMIT / FILE_SLICE_SIZE);
    std::vector<std::string> batch_files;
    std::vector<FieldDataPtr> field_datas;

    auto FetchRawData = [&]() {
        auto raw_datas = GetObjectData(rcm_.get(), batch_files);
        for (auto& data : raw_datas) {
            field_datas.emplace_back(data);
        }
    };

    for (auto& file : remote_files) {
        if (batch_files.size() >= parallel_degree) {
            FetchRawData();
            batch_files.clear();
        }
        batch_files.emplace_back(file);
    }
    if (batch_files.size() > 0) {
        FetchRawData();
    }

    AssertInfo(field_datas.size() == remote_files.size(),
               "inconsistent file num and raw data num!");
    return field_datas;
}

std::optional<bool>
MemFileManagerImpl::IsExisted(const std::string& filename) noexcept {
    // TODO: implement this interface
    return false;
}

bool
MemFileManagerImpl::RemoveFile(const std::string& filename) noexcept {
    // TODO: implement this interface
    return false;
}

}  // namespace milvus::storage<|MERGE_RESOLUTION|>--- conflicted
+++ resolved
@@ -26,24 +26,18 @@
 namespace milvus::storage {
 
 MemFileManagerImpl::MemFileManagerImpl(
-<<<<<<< HEAD
-    const FieldDataMeta& field_mata,
-    IndexMeta index_meta,
+    const FileManagerContext& fileManagerContext,
     std::shared_ptr<milvus_storage::Space> space)
-    : FileManagerImpl(field_mata, index_meta), space_(space) {
-}
-
-MemFileManagerImpl::MemFileManagerImpl(const FieldDataMeta& field_mata,
-                                       IndexMeta index_meta,
-                                       ChunkManagerPtr remote_chunk_manager)
-    : FileManagerImpl(field_mata, index_meta) {
-    rcm_ = remote_chunk_manager;
-=======
+    : FileManagerImpl(fileManagerContext.fieldDataMeta,
+                      fileManagerContext.indexMeta), space_(space) {
+    rcm_ = fileManagerContext.chunkManagerPtr;
+}
+
+MemFileManagerImpl::MemFileManagerImpl(
     const FileManagerContext& fileManagerContext)
     : FileManagerImpl(fileManagerContext.fieldDataMeta,
                       fileManagerContext.indexMeta) {
     rcm_ = fileManagerContext.chunkManagerPtr;
->>>>>>> 8c605ca8
 }
 
 bool
