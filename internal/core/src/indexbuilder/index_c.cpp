--- conflicted
+++ resolved
@@ -31,11 +31,8 @@
 #include "index/Utils.h"
 #include "pb/index_cgo_msg.pb.h"
 #include "storage/Util.h"
-<<<<<<< HEAD
 #include "storage/space.h"
-=======
 #include "index/Meta.h"
->>>>>>> 8c605ca8
 
 using namespace milvus;
 CStatus
@@ -133,12 +130,7 @@
 
         auto index =
             milvus::indexbuilder::IndexFactory::GetInstance().CreateIndex(
-<<<<<<< HEAD
-                build_index_info->field_type, config, file_manager);
-
-=======
                 build_index_info->field_type, config, fileManagerContext);
->>>>>>> 8c605ca8
         index->Build();
         *res_index = index.release();
         auto status = CStatus();
