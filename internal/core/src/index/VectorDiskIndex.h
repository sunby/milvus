// Licensed to the LF AI & Data foundation under one
// or more contributor license agreements. See the NOTICE file
// distributed with this work for additional information
// regarding copyright ownership. The ASF licenses this file
// to you under the Apache License, Version 2.0 (the
// "License"); you may not use this file except in compliance
// with the License. You may obtain a copy of the License at
//
//     http://www.apache.org/licenses/LICENSE-2.0
//
// Unless required by applicable law or agreed to in writing, software
// distributed under the License is distributed on an "AS IS" BASIS,
// WITHOUT WARRANTIES OR CONDITIONS OF ANY KIND, either express or implied.
// See the License for the specific language governing permissions and
// limitations under the License.

#pragma once

#include <memory>
#include <vector>

#include "index/VectorIndex.h"
#include "storage/DiskFileManagerImpl.h"
#include "storage/space.h"

namespace milvus::index {

<<<<<<< HEAD
#define BUILD_DISK_ANN
#ifdef BUILD_DISK_ANN

=======
>>>>>>> 8c605ca8
template <typename T>
class VectorDiskAnnIndex : public VectorIndex {
 public:
    explicit VectorDiskAnnIndex(
        const IndexType& index_type,
        const MetricType& metric_type,
        const IndexVersion& version,
        const storage::FileManagerContext& file_manager_context);
    BinarySet
    Serialize(const Config& config) override {  // deprecated
        BinarySet binary_set;
        index_.Serialize(binary_set);
        auto remote_paths_to_size = file_manager_->GetRemotePathsToFileSize();
        for (auto& file : remote_paths_to_size) {
            binary_set.Append(file.first, nullptr, file.second);
        }

        return binary_set;
    }

    BinarySet
    Upload(const Config& config = {}) override;

    int64_t
    Count() override {
        return index_.Count();
    }

    void
    Load(const BinarySet& binary_set /* not used */,
         const Config& config = {}) override;

    void
    Load(const Config& config = {}) override;

    void
    BuildWithDataset(const DatasetPtr& dataset,
                     const Config& config = {}) override;

    void
    Build(const Config& config = {}) override;
    void
    BuildV2(const Config& config = {}) override;

    std::unique_ptr<SearchResult>
    Query(const DatasetPtr dataset,
          const SearchInfo& search_info,
          const BitsetView& bitset) override;

    const bool
    HasRawData() const override;

    std::vector<uint8_t>
    GetVector(const DatasetPtr dataset) const override;

    void
    CleanLocalData() override;

 private:
    knowhere::Json
    update_load_json(const Config& config);

 private:
    knowhere::Index<knowhere::IndexNode> index_;
    std::shared_ptr<storage::DiskFileManagerImpl> file_manager_;
    uint32_t search_beamwidth_ = 8;
    std::shared_ptr<milvus_storage::Space> space_;
};

template <typename T>
using VectorDiskAnnIndexPtr = std::unique_ptr<VectorDiskAnnIndex<T>>;

}  // namespace milvus::index<|MERGE_RESOLUTION|>--- conflicted
+++ resolved
@@ -25,12 +25,6 @@
 
 namespace milvus::index {
 
-<<<<<<< HEAD
-#define BUILD_DISK_ANN
-#ifdef BUILD_DISK_ANN
-
-=======
->>>>>>> 8c605ca8
 template <typename T>
 class VectorDiskAnnIndex : public VectorIndex {
  public:
@@ -38,7 +32,9 @@
         const IndexType& index_type,
         const MetricType& metric_type,
         const IndexVersion& version,
-        const storage::FileManagerContext& file_manager_context);
+        const storage::FileManagerContext& file_manager_context =
+            storage::FileManagerContext());
+
     BinarySet
     Serialize(const Config& config) override {  // deprecated
         BinarySet binary_set;
