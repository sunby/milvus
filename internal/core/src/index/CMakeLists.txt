--- conflicted
+++ resolved
@@ -20,22 +20,6 @@
 milvus_add_pkg_config("milvus_index")
 add_library(milvus_index SHARED ${INDEX_FILES})
 
-<<<<<<< HEAD
-set(PLATFORM_LIBS )
-if ( LINUX OR APPLE )
-    set(PLATFORM_LIBS marisa)
-endif()
-if (MSYS)
-    set(PLATFORM_LIBS -Wl,--allow-multiple-definition)
-endif ()
-
-target_link_libraries(milvus_index
-        milvus_storage
-        ${PLATFORM_LIBS}
-        milvus-storage
-        )
-=======
-target_link_libraries(milvus_index milvus_storage)
->>>>>>> 8c605ca8
+target_link_libraries(milvus_index milvus_storage milvus-storage)
 
 install(TARGETS milvus_index DESTINATION "${CMAKE_INSTALL_LIBDIR}")