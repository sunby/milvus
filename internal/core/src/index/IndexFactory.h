--- conflicted
+++ resolved
@@ -54,7 +54,7 @@
 
     IndexBasePtr
     CreateIndex(const CreateIndexInfo& create_index_info,
-                storage::FileManagerImplPtr file_manager,
+                const storage::FileManagerContext& file_manager_context,
                 std::shared_ptr<milvus_storage::Space> space);
     IndexBasePtr
     CreateVectorIndex(const CreateIndexInfo& create_index_info,
@@ -67,12 +67,12 @@
 
     IndexBasePtr
     CreateVectorIndex(const CreateIndexInfo& create_index_info,
-                      storage::FileManagerImplPtr file_manager,
+                      const storage::FileManagerContext& file_manager_context,
                       std::shared_ptr<milvus_storage::Space> space);
 
     IndexBasePtr
     CreateScalarIndex(const CreateIndexInfo& create_index_info,
-                      storage::FileManagerImplPtr file_manager,
+                      const storage::FileManagerContext& file_manager_context,
                       std::shared_ptr<milvus_storage::Space> space);
 
     // IndexBasePtr
@@ -81,18 +81,13 @@
     template <typename T>
     ScalarIndexPtr<T>
     CreateScalarIndex(const IndexType& index_type,
-<<<<<<< HEAD
-                      storage::FileManagerImplPtr file_manager = nullptr);
+                      const storage::FileManagerContext& file_manager);
 
     template <typename T>
     ScalarIndexPtr<T>
     CreateScalarIndex(const IndexType& index_type,
-                      storage::FileManagerImplPtr file_manager,
+                      const storage::FileManagerContext& file_manager,
                       std::shared_ptr<milvus_storage::Space> space);
-=======
-                      const storage::FileManagerContext& file_manager_context =
-                          storage::FileManagerContext());
->>>>>>> 8c605ca8
 };
 
 }  // namespace milvus::index
