--- conflicted
+++ resolved
@@ -33,11 +33,8 @@
 - \#533 - NSG build failed with MetricType Inner Product
 - \#543 - client raise exception in shards when search results is empty
 - \#545 - Avoid dead circle of build index thread when error occurs
-<<<<<<< HEAD
 - \#552 - Server down during building index_type: IVF_PQ using GPU-edition
-=======
 - \#561 - Milvus server should report exception/error message or terminate on mysql metadata backend error
->>>>>>> c7ab705c
 
 ## Feature
 - \#12 - Pure CPU version for Milvus
