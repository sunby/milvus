# Changelog

Please mark all change in change log and use the ticket from JIRA.

# Milvus 0.3.0 (TBD)

## Bug
- MS-80 - Fix server hang issue
- MS-89 - Fix compile failed, libgpufaiss.a link missing
- MS-90 - Fix arch match incorrect on ARM

## Improvement
- MS-82 - Update server startup welcome message
- MS-83 - Update vecwise to Milvus
- MS-77 - Performance issue of post-search action
- MS-22 - Enhancement for MemVector size control 
- MS-92 - Unify behavior of debug and release build

## New Feature

- MS-57 - Implement index load/search pipeline
- MS-56 - Add version information when server is started
- MS-64 - Different table can have different index type
- MS-52 - Return search score
- MS-66 - Support time range query
- MS-68 - Remove rocksdb from third-party
- MS-70 - cmake: remove redundant libs in src
- MS-71 - cmake: fix faiss dependency
- MS-72 - cmake: change prometheus source to git
- MS-73 - cmake: delete civetweb
- MS-65 - Implement GetTableRowCount interface
- MS-45 - Implement DeleteTable interface
- MS-75 - cmake: change faiss version to 1.5.2; add CUDA gencode
- MS-81 - fix faiss ptx issue; change cuda gencode
- MS-84 - cmake: add arrow, jemalloc and jsoncons third party; default build option OFF
- MS-85 - add NetIO metric
<<<<<<< HEAD
- MS-97 - Add S3 SDK for MinIO Storage
=======
- MS-96 - add new query interface for specified files
>>>>>>> 0fa63193

## Task
- MS-74 - Change README.md in cpp
- MS-88 - Add support for arm architecture

# Milvus 0.2.0 (2019-05-31)

## Bug

- MS-32 - Fix thrift error
- MS-34 - Fix prometheus-cpp thirdparty
- MS-67 - Fix license check bug
- MS-76 - Fix pipeline crash bug

## Improvement

- MS-20 - Clean Code Part 1

## New Feature

- MS-5 - Implement Auto Archive Feature
- MS-6 - Implement SDK interface part 1
- MS-16 - Implement metrics without prometheus
- MS-21 - Implement SDK interface part 2
- MS-26 - cmake. Add thirdparty packages
- MS-31 - cmake: add prometheus
- MS-33 - cmake: add -j4 to make third party packages build faster
- MS-27 - support gpu config and disable license build config in cmake
- MS-47 - Add query vps metrics
- MS-37 - Add query, cache usage, disk write speed and file data size metrics
- MS-30 - Use faiss v1.5.2
- MS-54 - cmake: Change Thrift third party URL to github.com
- MS-69 - prometheus: add all proposed metrics

## Task

- MS-1 - Add CHANGELOG.md
- MS-4 - Refactor the vecwise_engine code structure
- MS-62 - Search range to all if no date specified<|MERGE_RESOLUTION|>--- conflicted
+++ resolved
@@ -34,11 +34,8 @@
 - MS-81 - fix faiss ptx issue; change cuda gencode
 - MS-84 - cmake: add arrow, jemalloc and jsoncons third party; default build option OFF
 - MS-85 - add NetIO metric
-<<<<<<< HEAD
+- MS-96 - add new query interface for specified files
 - MS-97 - Add S3 SDK for MinIO Storage
-=======
-- MS-96 - add new query interface for specified files
->>>>>>> 0fa63193
 
 ## Task
 - MS-74 - Change README.md in cpp
