--- conflicted
+++ resolved
@@ -218,11 +218,8 @@
 	LockSlowLogInfoThreshold ParamItem `refreshable:"true"`
 	LockSlowLogWarnThreshold ParamItem `refreshable:"true"`
 
-<<<<<<< HEAD
 	EnableStorageV2 ParamItem `refreshable:"false"`
-=======
 	TTMsgEnabled ParamItem `refreshable:"true"`
->>>>>>> 8c605ca8
 }
 
 func (p *commonConfig) init(base *BaseTable) {
@@ -628,16 +625,14 @@
 		Doc:          "minimum milliseconds for printing durations in warn level",
 		Export:       true,
 	}
-
 	p.LockSlowLogWarnThreshold.Init(base.mgr)
-<<<<<<< HEAD
+
 	p.EnableStorageV2 = ParamItem{
 		Key:          "common.storage.enablev2",
 		Version:      "2.3.1",
 		DefaultValue: "false",
 	}
 	p.EnableStorageV2.Init(base.mgr)
-=======
 
 	p.TTMsgEnabled = ParamItem{
 		Key:          "common.ttMsgEnabled",
@@ -646,7 +641,6 @@
 		Doc:          "Whether the instance disable sending ts messages",
 	}
 	p.TTMsgEnabled.Init(base.mgr)
->>>>>>> 8c605ca8
 }
 
 type traceConfig struct {
